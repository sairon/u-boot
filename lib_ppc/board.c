--- conflicted
+++ resolved
@@ -120,14 +120,11 @@
 #define	TOTAL_MALLOC_LEN	CFG_MALLOC_LEN
 #endif
 
-<<<<<<< HEAD
 #if !defined(CFG_MEM_TOP_HIDE)
 #define CFG_MEM_TOP_HIDE	0
 #endif
 
-=======
 extern ulong _start;
->>>>>>> 70431e8a
 extern ulong __init_end;
 extern ulong _end;
 ulong monitor_flash_len;
