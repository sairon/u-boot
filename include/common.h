/*
 * (C) Copyright 2000-2007
 * Wolfgang Denk, DENX Software Engineering, wd@denx.de.
 *
 * See file CREDITS for list of people who contributed to this
 * project.
 *
 * This program is free software; you can redistribute it and/or
 * modify it under the terms of the GNU General Public License as
 * published by the Free Software Foundation; either version 2 of
 * the License, or (at your option) any later version.
 *
 * This program is distributed in the hope that it will be useful,
 * but WITHOUT ANY WARRANTY; without even the implied warranty of
 * MERCHANTABILITY or FITNESS FOR A PARTICULAR PURPOSE.	 See the
 * GNU General Public License for more details.
 *
 * You should have received a copy of the GNU General Public License
 * along with this program; if not, write to the Free Software
 * Foundation, Inc., 59 Temple Place, Suite 330, Boston,
 * MA 02111-1307 USA
 */

#ifndef __COMMON_H_
#define __COMMON_H_	1

#undef	_LINUX_CONFIG_H
#define _LINUX_CONFIG_H 1	/* avoid reading Linux autoconf.h file	*/

typedef unsigned char		uchar;
typedef volatile unsigned long	vu_long;
typedef volatile unsigned short vu_short;
typedef volatile unsigned char	vu_char;

#include <config.h>
#include <linux/bitops.h>
#include <linux/types.h>
#include <linux/string.h>
#include <asm/ptrace.h>
#include <stdarg.h>
#if defined(CONFIG_PCI) && (defined(CONFIG_4xx) && !defined(CONFIG_AP1000))
#include <pci.h>
#endif
#if defined(CONFIG_8xx)
#include <asm/8xx_immap.h>
#if defined(CONFIG_MPC852)	|| defined(CONFIG_MPC852T)	|| \
    defined(CONFIG_MPC859)	|| defined(CONFIG_MPC859T)	|| \
    defined(CONFIG_MPC859DSL)	|| \
    defined(CONFIG_MPC866)	|| defined(CONFIG_MPC866T)	|| \
    defined(CONFIG_MPC866P)
# define CONFIG_MPC866_FAMILY 1
#elif defined(CONFIG_MPC870) \
   || defined(CONFIG_MPC875) \
   || defined(CONFIG_MPC880) \
   || defined(CONFIG_MPC885)
# define CONFIG_MPC885_FAMILY   1
#endif
#if   defined(CONFIG_MPC860)	   \
   || defined(CONFIG_MPC860T)	   \
   || defined(CONFIG_MPC866_FAMILY) \
   || defined(CONFIG_MPC885_FAMILY)
# define CONFIG_MPC86x 1
#endif
#elif defined(CONFIG_5xx)
#include <asm/5xx_immap.h>
#elif defined(CONFIG_MPC5xxx)
#include <mpc5xxx.h>
#elif defined(CONFIG_MPC512X)
#include <mpc512x.h>
#include <asm/immap_512x.h>
#elif defined(CONFIG_MPC8220)
#include <asm/immap_8220.h>
#elif defined(CONFIG_8260)
#if   defined(CONFIG_MPC8247) \
   || defined(CONFIG_MPC8248) \
   || defined(CONFIG_MPC8271) \
   || defined(CONFIG_MPC8272)
#define CONFIG_MPC8272_FAMILY	1
#endif
#if defined(CONFIG_MPC8272_FAMILY)
#define CONFIG_MPC8260	1
#endif
#include <asm/immap_8260.h>
#endif
#ifdef CONFIG_MPC86xx
#include <mpc86xx.h>
#include <asm/immap_86xx.h>
#endif
#ifdef CONFIG_MPC85xx
#include <mpc85xx.h>
#include <asm/immap_85xx.h>
#endif
#ifdef CONFIG_MPC83XX
#include <mpc83xx.h>
#include <asm/immap_83xx.h>
#endif
#ifdef	CONFIG_4xx
#include <ppc4xx.h>
#endif
#ifdef CONFIG_HYMOD
#include <board/hymod/hymod.h>
#endif
#ifdef CONFIG_ARM
#define asmlinkage	/* nothing */
#endif
#ifdef CONFIG_BLACKFIN
#include <asm/blackfin.h>
#endif

#include <part.h>
#include <flash.h>
#include <image.h>

#ifdef	DEBUG
#define debug(fmt,args...)	printf (fmt ,##args)
#define debugX(level,fmt,args...) if (DEBUG>=level) printf(fmt,##args);
#else
#define debug(fmt,args...)
#define debugX(level,fmt,args...)
#endif	/* DEBUG */

#define BUG() do { \
	printf("BUG: failure at %s:%d/%s()!\n", __FILE__, __LINE__, __FUNCTION__); \
	panic("BUG!"); \
} while (0)
#define BUG_ON(condition) do { if (unlikely((condition)!=0)) BUG(); } while(0)

typedef void (interrupt_handler_t)(void *);

#include <asm/u-boot.h> /* boot information for Linux kernel */
#include <asm/global_data.h>	/* global data used for startup functions */

/*
 * enable common handling for all TQM8xxL/M boards:
 * - CONFIG_TQM8xxM will be defined for all TQM8xxM boards
 * - CONFIG_TQM8xxL will be defined for all TQM8xxL _and_ TQM8xxM boards
 *                  and for the TQM885D board
 */
#if defined(CONFIG_TQM823M) || defined(CONFIG_TQM850M) || \
    defined(CONFIG_TQM855M) || defined(CONFIG_TQM860M) || \
    defined(CONFIG_TQM862M) || defined(CONFIG_TQM866M)
# ifndef CONFIG_TQM8xxM
#  define CONFIG_TQM8xxM
# endif
#endif
#if defined(CONFIG_TQM823L) || defined(CONFIG_TQM850L) || \
    defined(CONFIG_TQM855L) || defined(CONFIG_TQM860L) || \
    defined(CONFIG_TQM862L) || defined(CONFIG_TQM8xxM) || \
    defined(CONFIG_TQM885D)
# ifndef CONFIG_TQM8xxL
#  define CONFIG_TQM8xxL
# endif
#endif

#ifndef CONFIG_SERIAL_MULTI

#if defined(CONFIG_8xx_CONS_SMC1) || defined(CONFIG_8xx_CONS_SMC2) \
 || defined(CONFIG_8xx_CONS_SCC1) || defined(CONFIG_8xx_CONS_SCC2) \
 || defined(CONFIG_8xx_CONS_SCC3) || defined(CONFIG_8xx_CONS_SCC4)

#define CONFIG_SERIAL_MULTI	1

#endif

#endif /* CONFIG_SERIAL_MULTI */

/*
 * General Purpose Utilities
 */
#define min(X, Y)				\
	({ typeof (X) __x = (X), __y = (Y);	\
		(__x < __y) ? __x : __y; })

#define max(X, Y)				\
	({ typeof (X) __x = (X), __y = (Y);	\
		(__x > __y) ? __x : __y; })


/*
 * Function Prototypes
 */

#ifdef CONFIG_SERIAL_SOFTWARE_FIFO
void	serial_buffered_init (void);
void	serial_buffered_putc (const char);
void	serial_buffered_puts (const char *);
int	serial_buffered_getc (void);
int	serial_buffered_tstc (void);
#endif /* CONFIG_SERIAL_SOFTWARE_FIFO */

void	hang		(void) __attribute__ ((noreturn));

/* */
long int initdram (int);
int	display_options (void);
void	print_size (ulong, const char *);
int	print_buffer (ulong addr, void* data, uint width, uint count, uint linelen);

/* common/main.c */
void	main_loop	(void);
int	run_command	(const char *cmd, int flag);
int	readline	(const char *const prompt);
int	readline_into_buffer	(const char *const prompt, char * buffer);
int	parse_line (char *, char *[]);
void	init_cmd_timeout(void);
void	reset_cmd_timeout(void);

/* lib_$(ARCH)/board.c */
void	board_init_f  (ulong) __attribute__ ((noreturn));
void	board_init_r  (gd_t *, ulong) __attribute__ ((noreturn));
int	checkboard    (void);
int	checkflash    (void);
int	checkdram     (void);
char *	strmhz(char *buf, long hz);
int	last_stage_init(void);
extern ulong monitor_flash_len;
#ifdef CFG_ID_EEPROM
int mac_read_from_eeprom(void);
#endif

/* common/flash.c */
void flash_perror (int);

/* common/cmd_autoscript.c */
int	autoscript (ulong addr, const char *fit_uname);

extern ulong load_addr;		/* Default Load Address */

/* common/cmd_nvedit.c */
int	env_init     (void);
void	env_relocate (void);
uchar	env_get_char (int);
int	envmatch     (uchar *, int);
char	*getenv	     (char *);
int	getenv_r     (char *name, char *buf, unsigned len);
int	saveenv	     (void);
#ifdef CONFIG_PPC		/* ARM version to be fixed! */
void inline setenv   (char *, char *);
#else
void	setenv	     (char *, char *);
#ifdef CONFIG_HAS_UID
void	forceenv     (char *, char *);
#endif
#endif /* CONFIG_PPC */
#ifdef CONFIG_ARM
# include <asm/mach-types.h>
# include <asm/setup.h>
# include <asm/u-boot-arm.h>	/* ARM version to be fixed! */
#endif /* CONFIG_ARM */
#ifdef CONFIG_I386		/* x86 version to be fixed! */
# include <asm/u-boot-i386.h>
#endif /* CONFIG_I386 */

#ifdef CONFIG_AUTO_COMPLETE
int env_complete(char *var, int maxv, char *cmdv[], int maxsz, char *buf);
#endif

void	pci_init      (void);
void	pci_init_board(void);
void	pciinfo	      (int, int);

#if defined(CONFIG_PCI) && (defined(CONFIG_4xx) && !defined(CONFIG_AP1000))
    int	   pci_pre_init	       (struct pci_controller * );
#endif

#if defined(CONFIG_PCI) && (defined(CONFIG_440) || defined(CONFIG_405EX))
#   if defined(CFG_PCI_TARGET_INIT)
	void	pci_target_init	     (struct pci_controller *);
#   endif
#   if defined(CFG_PCI_MASTER_INIT)
	void	pci_master_init	     (struct pci_controller *);
#   endif
    int	    is_pci_host		(struct pci_controller *);
#if defined(CONFIG_440SPE) || \
    defined(CONFIG_460EX) || defined(CONFIG_460GT) || \
    defined(CONFIG_405EX)
   void pcie_setup_hoses(int busno);
#endif
#endif

int	misc_init_f   (void);
int	misc_init_r   (void);

/* common/exports.c */
void	jumptable_init(void);

/* api/api.c */
void	api_init (void);

/* common/memsize.c */
long	get_ram_size  (volatile long *, long);

/* $(BOARD)/$(BOARD).c */
void	reset_phy     (void);
void	fdc_hw_init   (void);

/* $(BOARD)/eeprom.c */
void eeprom_init  (void);
#ifndef CONFIG_SPI
int  eeprom_probe (unsigned dev_addr, unsigned offset);
#endif
int  eeprom_read  (unsigned dev_addr, unsigned offset, uchar *buffer, unsigned cnt);
int  eeprom_write (unsigned dev_addr, unsigned offset, uchar *buffer, unsigned cnt);
#ifdef CONFIG_LWMON
extern uchar pic_read  (uchar reg);
extern void  pic_write (uchar reg, uchar val);
#endif

/*
 * Set this up regardless of board
 * type, to prevent errors.
 */
#if defined(CONFIG_SPI) || !defined(CFG_I2C_EEPROM_ADDR)
# define CFG_DEF_EEPROM_ADDR 0
#else
# define CFG_DEF_EEPROM_ADDR CFG_I2C_EEPROM_ADDR
#endif /* CONFIG_SPI || !defined(CFG_I2C_EEPROM_ADDR) */

#if defined(CONFIG_SPI)
extern void spi_init_f (void);
extern void spi_init_r (void);
extern ssize_t spi_read	 (uchar *, int, uchar *, int);
extern ssize_t spi_write (uchar *, int, uchar *, int);
#endif

#ifdef CONFIG_RPXCLASSIC
void rpxclassic_init (void);
#endif

void rpxlite_init (void);

#ifdef CONFIG_MBX
/* $(BOARD)/mbx8xx.c */
void	mbx_init (void);
void	board_serial_init (void);
void	board_ether_init (void);
#endif

#if defined(CONFIG_RPXCLASSIC)	|| defined(CONFIG_MBX) || \
    defined(CONFIG_IAD210)	|| defined(CONFIG_XPEDITE1K) || \
    defined(CONFIG_METROBOX)    || defined(CONFIG_KAREF) || \
    defined(CONFIG_V38B)
void	board_get_enetaddr (uchar *addr);
#endif

#ifdef CONFIG_HERMES
/* $(BOARD)/hermes.c */
void hermes_start_lxt980 (int speed);
#endif

#ifdef CONFIG_EVB64260
void  evb64260_init(void);
void  debug_led(int, int);
void  display_mem_map(void);
void  perform_soft_reset(void);
#endif

void	load_sernum_ethaddr (void);

/* $(BOARD)/$(BOARD).c */
int board_early_init_f (void);
int board_late_init (void);
int board_postclk_init (void); /* after clocks/timebase, before env/serial */
int board_early_init_r (void);
void board_poweroff (void);

#if defined(CFG_DRAM_TEST)
int testdram(void);
#endif /* CFG_DRAM_TEST */

/* $(CPU)/start.S */
#if defined(CONFIG_5xx) || \
    defined(CONFIG_8xx)
uint	get_immr      (uint);
#endif
uint	get_pir	      (void);
#if defined(CONFIG_MPC5xxx)
uint	get_svr       (void);
#endif
uint	get_pvr	      (void);
uint	get_svr	      (void);
uint	rd_ic_cst     (void);
void	wr_ic_cst     (uint);
void	wr_ic_adr     (uint);
uint	rd_dc_cst     (void);
void	wr_dc_cst     (uint);
void	wr_dc_adr     (uint);
int	icache_status (void);
void	icache_enable (void);
void	icache_disable(void);
int	dcache_status (void);
void	dcache_enable (void);
void	dcache_disable(void);
void	relocate_code (ulong, gd_t *, ulong) __attribute__ ((noreturn));
ulong	get_endaddr   (void);
void	trap_init     (ulong);
#if defined (CONFIG_4xx)	|| \
    defined (CONFIG_MPC5xxx)	|| \
    defined (CONFIG_74xx_7xx)	|| \
    defined (CONFIG_74x)	|| \
    defined (CONFIG_75x)	|| \
    defined (CONFIG_74xx)	|| \
    defined (CONFIG_MPC8220)	|| \
    defined (CONFIG_MPC85xx)	|| \
    defined (CONFIG_MPC86xx)	|| \
    defined (CONFIG_MPC83XX)
unsigned char	in8(unsigned int);
void		out8(unsigned int, unsigned char);
unsigned short	in16(unsigned int);
unsigned short	in16r(unsigned int);
void		out16(unsigned int, unsigned short value);
void		out16r(unsigned int, unsigned short value);
unsigned long	in32(unsigned int);
unsigned long	in32r(unsigned int);
void		out32(unsigned int, unsigned long value);
void		out32r(unsigned int, unsigned long value);
void		ppcDcbf(unsigned long value);
void		ppcDcbi(unsigned long value);
void		ppcSync(void);
void		ppcDcbz(unsigned long value);
#endif
#if defined (CONFIG_MICROBLAZE)
unsigned short	in16(unsigned int);
void		out16(unsigned int, unsigned short value);
#endif

#if defined (CONFIG_MPC83XX)
void		ppcDWload(unsigned int *addr, unsigned int *ret);
void		ppcDWstore(unsigned int *addr, unsigned int *value);
#endif

/* $(CPU)/cpu.c */
int	checkcpu      (void);
int	checkicache   (void);
int	checkdcache   (void);
void	upmconfig     (unsigned int, unsigned int *, unsigned int);
ulong	get_tbclk     (void);
void	reset_cpu     (ulong addr);
#if defined (CONFIG_OF_LIBFDT) && defined (CONFIG_OF_BOARD_SETUP)
void ft_cpu_setup(void *blob, bd_t *bd);
#ifdef CONFIG_PCI
void ft_pci_setup(void *blob, bd_t *bd);
#endif
#endif


/* $(CPU)/serial.c */
int	serial_init   (void);
void	serial_addr   (unsigned int);
void	serial_setbrg (void);
void	serial_putc   (const char);
void	serial_putc_raw(const char);
void	serial_puts   (const char *);
int	serial_getc   (void);
int	serial_tstc   (void);

void	_serial_setbrg (const int);
void	_serial_putc   (const char, const int);
void	_serial_putc_raw(const char, const int);
void	_serial_puts   (const char *, const int);
int	_serial_getc   (const int);
int	_serial_tstc   (const int);

/* $(CPU)/speed.c */
int	get_clocks (void);
int	get_clocks_866 (void);
int	sdram_adjust_866 (void);
int	adjust_sdram_tbs_8xx (void);
#if defined(CONFIG_8260)
int	prt_8260_clks (void);
#elif defined(CONFIG_MPC5xxx)
int	prt_mpc5xxx_clks (void);
#endif
#if defined(CONFIG_MPC512X)
int	prt_mpc512xxx_clks (void);
#endif
#if defined(CONFIG_MPC8220)
int	prt_mpc8220_clks (void);
#endif
#ifdef CONFIG_4xx
ulong	get_OPB_freq (void);
ulong	get_PCI_freq (void);
#endif
#if defined(CONFIG_S3C2400) || defined(CONFIG_S3C2410) || defined(CONFIG_LH7A40X)
void	s3c2410_irq(void);
#define ARM920_IRQ_CALLBACK s3c2410_irq
ulong	get_FCLK (void);
ulong	get_HCLK (void);
ulong	get_PCLK (void);
ulong	get_UCLK (void);
#endif
#if defined(CONFIG_LH7A40X)
ulong	get_PLLCLK (void);
#endif
#if defined CONFIG_INCA_IP
uint	incaip_get_cpuclk (void);
#endif
#if defined(CONFIG_IMX)
ulong get_systemPLLCLK(void);
ulong get_FCLK(void);
ulong get_HCLK(void);
ulong get_BCLK(void);
ulong get_PERCLK1(void);
ulong get_PERCLK2(void);
ulong get_PERCLK3(void);
#endif
ulong	get_bus_freq  (ulong);

#if defined(CONFIG_MPC85xx)
typedef MPC85xx_SYS_INFO sys_info_t;
void	get_sys_info  ( sys_info_t * );
ulong	get_ddr_freq  (ulong);
#endif
#if defined(CONFIG_MPC86xx)
typedef MPC86xx_SYS_INFO sys_info_t;
void   get_sys_info  ( sys_info_t * );
#endif

#if defined(CONFIG_4xx) || defined(CONFIG_IOP480)
#  if defined(CONFIG_440)
#	if defined(CONFIG_440SPE)
	 unsigned long determine_sysper(void);
	 unsigned long determine_pci_clock_per(void);
#	endif
#  endif
typedef PPC4xx_SYS_INFO sys_info_t;
int	ppc440spe_revB(void);
void	get_sys_info  ( sys_info_t * );
#endif

/* $(CPU)/cpu_init.c */
#if defined(CONFIG_8xx) || defined(CONFIG_8260)
void	cpu_init_f    (volatile immap_t *immr);
#endif
#if defined(CONFIG_4xx) || defined(CONFIG_MPC85xx) || defined(CONFIG_MCF52x2) ||defined(CONFIG_MPC86xx)
void	cpu_init_f    (void);
#endif

int	cpu_init_r    (void);
#if defined(CONFIG_8260)
int	prt_8260_rsr  (void);
#elif defined(CONFIG_MPC83XX)
int	prt_83xx_rsr  (void);
#endif

/* $(CPU)/interrupts.c */
int	interrupt_init	   (void);
void	timer_interrupt	   (struct pt_regs *);
void	external_interrupt (struct pt_regs *);
void	irq_install_handler(int, interrupt_handler_t *, void *);
void	irq_free_handler   (int);
void	reset_timer	   (void);
ulong	get_timer	   (ulong base);
void	set_timer	   (ulong t);
void	enable_interrupts  (void);
int	disable_interrupts (void);

/* $(CPU)/.../commproc.c */
int	dpram_init (void);
uint	dpram_base(void);
uint	dpram_base_align(uint align);
uint	dpram_alloc(uint size);
uint	dpram_alloc_align(uint size,uint align);
void	post_word_store (ulong);
ulong	post_word_load (void);
void	bootcount_store (ulong);
ulong	bootcount_load (void);
#define BOOTCOUNT_MAGIC		0xB001C041

/* $(CPU)/.../<eth> */
void mii_init (void);

/* $(CPU)/.../lcd.c */
ulong	lcd_setmem (ulong);

/* $(CPU)/.../vfd.c */
ulong	vfd_setmem (ulong);

/* $(CPU)/.../video.c */
ulong	video_setmem (ulong);

/* lib_$(ARCH)/cache.c */
void	flush_cache   (unsigned long, unsigned long);


/* lib_$(ARCH)/ticks.S */
unsigned long long get_ticks(void);
void	wait_ticks    (unsigned long);

/* lib_$(ARCH)/time.c */
void	udelay	      (unsigned long);
ulong	usec2ticks    (unsigned long usec);
ulong	ticks2usec    (unsigned long ticks);
int	init_timebase (void);

/* lib_generic/vsprintf.c */
ulong	simple_strtoul(const char *cp,char **endp,unsigned int base);
#ifdef CFG_64BIT_VSPRINTF
unsigned long long	simple_strtoull(const char *cp,char **endp,unsigned int base);
#endif
long	simple_strtol(const char *cp,char **endp,unsigned int base);
void	panic(const char *fmt, ...);
int	sprintf(char * buf, const char *fmt, ...);
int	vsprintf(char *buf, const char *fmt, va_list args);

/* lib_generic/crc32.c */
uint32_t crc32 (uint32_t, const unsigned char *, uint);
uint32_t crc32_wd (uint32_t, const unsigned char *, uint, uint);
uint32_t crc32_no_comp (uint32_t, const unsigned char *, uint);

/* common/console.c */
int	console_init_f(void);	/* Before relocation; uses the serial  stuff	*/
int	console_init_r(void);	/* After  relocation; uses the console stuff	*/
int	console_assign (int file, char *devname);	/* Assign the console	*/
int	ctrlc (void);
int	had_ctrlc (void);	/* have we had a Control-C since last clear? */
void	clear_ctrlc (void);	/* clear the Control-C condition */
int	disable_ctrlc (int);	/* 1 to disable, 0 to enable Control-C detect */

/*
 * STDIO based functions (can always be used)
 */

/* serial stuff */
void	serial_printf (const char *fmt, ...);

/* stdin */
int	getc(void);
int	tstc(void);

/* stdout */
void	putc(const char c);
void	puts(const char *s);
void	printf(const char *fmt, ...);
void	vprintf(const char *fmt, va_list args);

/* stderr */
#define eputc(c)		fputc(stderr, c)
#define eputs(s)		fputs(stderr, s)
#define eprintf(fmt,args...)	fprintf(stderr,fmt ,##args)

/*
 * FILE based functions (can only be used AFTER relocation!)
 */

#define stdin		0
#define stdout		1
#define stderr		2
#define MAX_FILES	3

void	fprintf(int file, const char *fmt, ...);
void	fputs(int file, const char *s);
void	fputc(int file, const char c);
int	ftstc(int file);
int	fgetc(int file);

int	pcmcia_init (void);

#ifdef CONFIG_STATUS_LED
# include <status_led.h>
#endif
/*
 * Board-specific Platform code can reimplement show_boot_progress () if needed
 */
void __attribute__((weak)) show_boot_progress (int val);

#ifdef CONFIG_INIT_CRITICAL
#error CONFIG_INIT_CRITICAL is deprecated!
#error Read section CONFIG_SKIP_LOWLEVEL_INIT in README.
#endif

#define ARRAY_SIZE(x) (sizeof(x) / sizeof((x)[0]))

<<<<<<< HEAD
#define DIV_ROUND_UP(n,d) (((n) + (d) - 1) / (d))
#define roundup(x, y) ((((x) + ((y) - 1)) / (y)) * (y))

=======
>>>>>>> a6e6fc61
/* Multicore arch functions */
#ifdef CONFIG_MP
int cpu_status(int nr);
int cpu_reset(int nr);
int cpu_release(int nr, int argc, char *argv[]);
#endif

<<<<<<< HEAD
=======
#ifdef CONFIG_POST
#define CONFIG_HAS_POST
#endif

>>>>>>> a6e6fc61
#endif	/* __COMMON_H_ */<|MERGE_RESOLUTION|>--- conflicted
+++ resolved
@@ -671,12 +671,9 @@
 
 #define ARRAY_SIZE(x) (sizeof(x) / sizeof((x)[0]))
 
-<<<<<<< HEAD
 #define DIV_ROUND_UP(n,d) (((n) + (d) - 1) / (d))
 #define roundup(x, y) ((((x) + ((y) - 1)) / (y)) * (y))
 
-=======
->>>>>>> a6e6fc61
 /* Multicore arch functions */
 #ifdef CONFIG_MP
 int cpu_status(int nr);
@@ -684,11 +681,8 @@
 int cpu_release(int nr, int argc, char *argv[]);
 #endif
 
-<<<<<<< HEAD
-=======
 #ifdef CONFIG_POST
 #define CONFIG_HAS_POST
 #endif
 
->>>>>>> a6e6fc61
 #endif	/* __COMMON_H_ */